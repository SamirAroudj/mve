--- conflicted
+++ resolved
@@ -189,16 +189,11 @@
     args.add_option('f', "min-fraction", true, "Minimum fraction of valid depth values [0.0]");
     args.add_option('p', "poisson-normals", false, "Scale normals according to confidence");
     args.add_option('S', "scale-factor", true, "Factor for computing scale values [2.5]");
-<<<<<<< HEAD
-	args.add_option('F', "fssr", true, "FSSR output, sets -nsc and -di with scale ARG");
 	args.add_option('w', "border-conf-weighting", true, "Decrease confidences per depthmap at border. (a -> number of rings with zero confidence, b -> number of downscaled confidence rings. [a,b]=[2,4] \n"
 	"Default:[a=2,b=4] c(0)=0, c(1)=0, c(2)=1/3, c(3)=2/3, c(4)=3/3=1 == border vertices and their neighbors get zero confidence, 4 border rings are less confident.");
-=======
     args.add_option('C', "correspondence", false, 
         "Output correspondences (in absence of -m and -b only)");
     args.add_option('F', "fssr", true, "FSSR output, sets -nsc and -di with scale ARG");
-
->>>>>>> 3526780d
     args.parse(argc, argv);
 
     /* Init default settings. */
@@ -354,15 +349,10 @@
             << "..." << std::endl;
 
         /* Triangulate depth map. */
-        mve::TriangleMesh::Ptr mesh;
-<<<<<<< HEAD
-		mesh = mve::geom::depthmap_triangulate(dm, ci, cam, vi);
-=======
-
-        mve::Image<unsigned int> vertex_ids;
-        mesh = mve::geom::depthmap_triangulate(dm, ci, cam, mve::geom::DD_FACTOR_DEFAULT, &vertex_ids); 
-
->>>>>>> 3526780d
+		mve::TriangleMesh::Ptr mesh;
+		mve::Image<unsigned int> vertex_ids;
+		mesh = mve::geom::depthmap_triangulate(dm, ci, cam, mve::geom::DD_FACTOR_DEFAULT, vi, &vertex_ids);
+
         mve::TriangleMesh::VertexList const& mverts(mesh->get_vertices());
         mve::TriangleMesh::NormalList const& mnorms(mesh->get_vertex_normals());
         mve::TriangleMesh::ColorList const& mvcol(mesh->get_vertex_colors());
@@ -422,13 +412,10 @@
                     vvalues.insert(vvalues.end(), mvscale.begin(), mvscale.end());
                 if (conf.with_conf)
                     vconfs.insert(vconfs.end(), mconfs.begin(), mconfs.end());
-<<<<<<< HEAD
 				if (!conf.vmname.empty())
 					vviews.insert(vviews.end(), mvviews.begin(), mvviews.end());
-=======
                 if (conf.output_correspondence && conf.mask.empty())
                     append_correspondence_data_from_view(vertex_ids, view->get_id(), &corr_data);
->>>>>>> 3526780d
             }
         }
         else
