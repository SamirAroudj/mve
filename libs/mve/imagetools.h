--- conflicted
+++ resolved
@@ -1615,29 +1615,15 @@
 integral_image_area (typename Image<T>::ConstPtr sat,
     int x1, int y1, int x2, int y2, int cc)
 {
-<<<<<<< HEAD
-    int w = sat->width();
-    int c = sat->channels();
-    int wc = w * c; // row stride
-
-    T ret = sat->at(y2 * wc + x2 * c + cc); // bottom-right
-    if (x1 > 0 && y1 > 0)
-        ret += sat->at((y1-1) * wc + (x1-1) * c + cc); // top-left
-=======
     int const row_stride = sat->width() * sat->channels();
     int const channels = sat->channels();
     T ret = sat->at(y2 * row_stride + x2 * channels + cc);
->>>>>>> 5d48865a
     if (x1 > 0)
         ret -= sat->at(y2 * row_stride + (x1-1) * channels + cc);
     if (y1 > 0)
-<<<<<<< HEAD
-        ret -= sat->at((y1-1) * wc + x2 * c + cc); // top-right
-=======
         ret -= sat->at((y1-1) * row_stride + x2 * channels + cc);
     if (x1 > 0 && y1 > 0)
         ret += sat->at((y1-1) * row_stride + (x1-1) * channels + cc);
->>>>>>> 5d48865a
     return ret;
 }
 
